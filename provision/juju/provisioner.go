--- conflicted
+++ resolved
@@ -145,19 +145,22 @@
 	return nil
 }
 
-<<<<<<< HEAD
 func (p *JujuProvisioner) Start(app provision.App) error {
 	var buf bytes.Buffer
 	err := p.ExecuteCommand(&buf, &buf, app, "/var/lib/tsuru/hooks/start")
 	if err != nil {
 		msg := fmt.Sprintf("Failed to start the app (%s): %s", err, buf.String())
-=======
+		app.Log(msg, "tsuru-provisioner")
+		return &provision.Error{Reason: buf.String(), Err: err}
+	}
+	return nil
+}
+
 func (p *JujuProvisioner) Stop(app provision.App) error {
 	var buf bytes.Buffer
 	err := p.ExecuteCommand(&buf, &buf, app, "/var/lib/tsuru/hooks/stop")
 	if err != nil {
 		msg := fmt.Sprintf("Failed to stop the app (%s): %s", err, buf.String())
->>>>>>> 430c76c4
 		app.Log(msg, "tsuru-provisioner")
 		return &provision.Error{Reason: buf.String(), Err: err}
 	}
